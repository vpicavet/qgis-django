# Django settings for qgis project.
# ABP: More portable config
import os
SITE_ROOT = os.path.dirname(os.path.realpath(__file__))

TEMPLATE_DEBUG = False




# Local time zone for this installation. Choices can be found here:
# http://en.wikipedia.org/wiki/List_of_tz_zones_by_name
# although not all choices may be available on all operating systems.
# On Unix systems, a value of None will cause Django to use the same
# timezone as the operating system.
# If running in a Windows environment this must be set to the same as your
# system time zone.
TIME_ZONE = 'America/Chicago'

# Language code for this installation. All choices can be found here:
# http://www.i18nguy.com/unicode/language-identifiers.html
LANGUAGE_CODE = 'en-us'

SITE_ID = 1

# If you set this to False, Django will make some optimizations so as not
# to load the internationalization machinery.
USE_I18N = True

# If you set this to False, Django will not format dates, numbers and
# calendars according to the current locale
USE_L10N = True

# Absolute path to the directory that holds media.
# Example: "/home/media/media.lawrence.com/"
MEDIA_ROOT = ''

# URL that handles the media served from MEDIA_ROOT. Make sure to use a
# trailing slash if there is a path component (optional in other cases).
# Examples: "http://media.lawrence.com", "http://example.com/media/"
MEDIA_URL = ''

# URL prefix for admin media -- CSS, JavaScript and images. Make sure to use a
# trailing slash.
# Examples: "http://foo.com/media/", "/media/".
ADMIN_MEDIA_PREFIX = '/media/'

# Make this unique, and don't share it with anybody.
SECRET_KEY = 'y2vu=4qarl)p=g_blq_c4afk!p6u_cor1gy1k@05ro=+tf7+)g'

# List of callables that know how to import templates from various sources.
TEMPLATE_LOADERS = (
    'django.template.loaders.filesystem.Loader',
    'django.template.loaders.app_directories.Loader',
    'django.template.loaders.eggs.Loader', #Tim: needed on live server for CAB
)

MIDDLEWARE_CLASSES = (
    'django.middleware.cache.UpdateCacheMiddleware',
    'django.middleware.common.CommonMiddleware',
    'django.contrib.sessions.middleware.SessionMiddleware',
    'django.middleware.csrf.CsrfViewMiddleware',
    'django.middleware.csrf.CsrfResponseMiddleware',
    'django.contrib.auth.middleware.AuthenticationMiddleware',
    'django.contrib.messages.middleware.MessageMiddleware',
    # ABP:
    'django_sorting.middleware.SortingMiddleware',
    'pagination.middleware.PaginationMiddleware',
    'django.contrib.flatpages.middleware.FlatpageFallbackMiddleware',
    # Needed by rpc4django
    'plugins.middleware.HttpAuthMiddleware',
    # Added by Tim for advanced loggin options
    'debug_toolbar.middleware.DebugToolbarMiddleware',
    'django.middleware.cache.FetchFromCacheMiddleware',
)

ROOT_URLCONF = 'urls'

TEMPLATE_DIRS = (
    # Put strings here, like "/home/html/django_templates" or "C:/www/django/templates".
    # Always use forward slashes, even on Windows.
    # Don't forget to use absolute paths, not relative paths.
    os.path.join(SITE_ROOT, 'templates'),
)

DEBUG_TOOLBAR_PANELS = (
    'debug_toolbar.panels.version.VersionDebugPanel',
    'debug_toolbar.panels.timer.TimerDebugPanel',
    'debug_toolbar.panels.settings_vars.SettingsVarsDebugPanel',
    'debug_toolbar.panels.headers.HeaderDebugPanel',
    'debug_toolbar.panels.request_vars.RequestVarsDebugPanel',
    'debug_toolbar.panels.template.TemplateDebugPanel',
    'debug_toolbar.panels.sql.SQLDebugPanel',
    'debug_toolbar.panels.signals.SignalDebugPanel',
    'debug_toolbar.panels.logger.LoggingPanel',
    )


INSTALLED_APPS = (
    'django.contrib.auth',
    'django.contrib.contenttypes',
    'django.contrib.sessions',
    'django.contrib.sites',
    'django.contrib.messages',
    # Uncomment the next line to enable the admin:
     'django.contrib.admin',
    # Uncomment the next line to enable admin documentation:
    # 'django.contrib.admindocs',

    # ABP:
    'plugins',
    'django_sorting',
    'pagination',
    'django.contrib.humanize',
    'django.contrib.comments',
    'django.contrib.markup',
    'django.contrib.syndication',
    'ratings',
    'taggit',
    'taggit_templatetags',
    'haystack',
    'django.contrib.flatpages',
    'simplemenu',
    'tinymce',
    # Tim for django snippets app support
    'cab', #the django snippets app itself
    # Tim for Debug toolbar
    'debug_toolbar',
    # Tim for command extensions so we can run feedjack cron using python manage.py runscript
    'django_extensions',
    # Sam for Users map
    'django.contrib.gis',
    'users',
    'olwidget',
    # Tim for blog planet / feed aggregator
    'feedjack',
    # For users app thumbs
    'sorl.thumbnail',
<<<<<<< HEAD
    # RPC
    'rpc4django',
=======
    'south',
>>>>>>> ae84767e
)

TEMPLATE_CONTEXT_PROCESSORS = (
    "django.core.context_processors.auth",
    "django.core.context_processors.debug",
    "django.core.context_processors.i18n",
    "django.core.context_processors.media",
    "django.core.context_processors.request",
    # ABP: adds DEBUG and BASE_TEMPLATE vars
    "qgis_context_processor.additions",
)

ACCOUNT_ACTIVATION_DAYS = 7 # One-week activation window; you may, of course, use a different value

LOGIN_REDIRECT_URL='/'

# Added by Tim for snippets (and possibly other site search support)
HAYSTACK_SITECONF = 'search_sites'
HAYSTACK_SEARCH_ENGINE = 'whoosh'

# Added by Tim for database based caching
# See http://docs.djangoproject.com/en/dev/topics/cache/
CACHES = {
  'default': {
    'BACKEND': 'django.core.cache.backends.db.DatabaseCache',
    #'BACKEND': 'django.core.cache.backends.dummy.DummyCache',
    'LOCATION': 'cache_table',
  }
}

CACHE_MIDDLEWARE_SECONDS = 600
CACHE_MIDDLEWARE_PREFIX = ''
CACHE_MIDDLEWARE_ANONYMOUS_ONLY=True


TAGGIT_TAGCLOUD_MIN=10
TAGGIT_TAGCLOUD_MAX=30

INTERNAL_IPS = ('127.0.0.1',)

DEFAULT_FROM_EMAIL='noreply@qgis.org'


#TINYMCE_JS_URL = 'http://debug.example.org/tiny_mce/tiny_mce_src.js'
TINYMCE_DEFAULT_CONFIG = {
    'plugins': "table,spellchecker,paste,searchreplace",
    'theme': "advanced",
}
TINYMCE_SPELLCHECKER = True
TINYMCE_COMPRESSOR = True

# Default number of items per page
PAGINATION_DEFAULT_PAGINATION=20

# auth overrids
from settings_auth import *

# Local settings overrides
# Must be the last!
from settings_local import *<|MERGE_RESOLUTION|>--- conflicted
+++ resolved
@@ -136,12 +136,9 @@
     'feedjack',
     # For users app thumbs
     'sorl.thumbnail',
-<<<<<<< HEAD
     # RPC
     'rpc4django',
-=======
     'south',
->>>>>>> ae84767e
 )
 
 TEMPLATE_CONTEXT_PROCESSORS = (
