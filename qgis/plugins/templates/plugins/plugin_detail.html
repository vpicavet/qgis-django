--- conflicted
+++ resolved
@@ -2,16 +2,11 @@
 {% block content %}
     <h2>{% trans "Plugin" %}: {{ object.name }}</h2>
     <div class="details">
-<<<<<<< HEAD
-        <p>{% if object.icon %}<img src="{{ object.icon.url }}" alt="{% trans "Plugin icon" %}" />&nbsp;{% endif %}<strong>{% trans "Description" %}:</strong> {{ object.description }}</p>
+        <p>{% if object.icon %}<img class="plugin-icon" src="{{ object.icon.url }}" alt="{% trans "Plugin icon" %}" />&nbsp;{% endif %}<strong>{% trans "Description" %}:</strong> {{ object.description }}</p>
 	<p><strong>{% trans "Author"%}:</strong> <a href="{% url user_details object.created_by %}">{{ object.created_by }}</a></p>
 	<p><strong>{% trans "Owners"%}:</strong>{% for owner in object.owners.all %} 
 		<a href="{% url user_details owner.username %}">{{ owner.username }}</a> {% endfor %}
 	</p>
-=======
-        <p>{% if object.icon %}<img class="plugin-icon" src="{{ object.icon.url }}" alt="{% trans "Plugin icon" %}" />{% endif %}<strong>{% trans "Description" %}:</strong> {{ object.description }}</p>
-        <p><strong>{% trans "Author"%}:</strong> {{ object.created_by }}</p>
->>>>>>> 7919f677
         {% if object.tags.count %}<p><strong>{% trans "Tags"%}:</strong>
         {% for tag in object.tags.all %}<a href="{% url tags_plugins tag.name %}">{{tag}}</a>{% if not forloop.last %},&nbsp;{% endif %}{% endfor %}</p>{% endif %}
         {% if object.homepage %}<p><strong>{% trans "Plugin home page"%}:</strong> <a href="{{ object.homepage }}">{{ object.homepage }}</a></p>{% endif %}
