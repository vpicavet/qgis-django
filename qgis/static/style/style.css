@import url('template.css');
@import url('blue.css');
@import url('pygments.css');
<<<<<<< HEAD
@import url('planet.css');
=======
@import url('feedjack.css');

>>>>>>> 33516781

#map {
 width: 750px;
 height: 400px;
}

textarea#id_code, textarea#id_description {
  width: 100%;
}
input#id_title, input#id_tags{
  width: 100%;
}
div#leftcolumn li {
  list-style-type: none;
  margin-left: -10px;
}
/* Make community map forms layout nicely */
form.horizontal input,
form.horizontal select,
form.horizontal textarea  {
  display: block;
}

form.horizontal input[type="submit"]{
  display: inline;
  cursor: pointer;
}

form.horizontal label{
  font-weight: bold;
}


/* ABP: plugins app styles */
table.plugins {
    width: 100%;
    border-collapse:collapse;
    padding: 0.25em;
}

table.plugins td {
    border-bottom: solid 1px #ddd;
}
table.plugins th {
    border-top: solid 2px #ddd;
    border-bottom: solid 2px #ddd;
    font-size: 110%;
    background: url("../images/bg_menu.png") repeat-x scroll center top transparent;
    line-height: 1.4em;
}

<|MERGE_RESOLUTION|>--- conflicted
+++ resolved
@@ -1,13 +1,8 @@
 @import url('template.css');
 @import url('blue.css');
 @import url('pygments.css');
-<<<<<<< HEAD
 @import url('planet.css');
-=======
 @import url('feedjack.css');
-
->>>>>>> 33516781
-
 #map {
  width: 750px;
  height: 400px;
@@ -57,4 +52,3 @@
     background: url("../images/bg_menu.png") repeat-x scroll center top transparent;
     line-height: 1.4em;
 }
-
